import { openai } from '@ai-sdk/openai';
import { StreamingTextResponse, streamText } from 'ai';

export const runtime = 'edge';

export async function POST(req: Request) {
  // Extract the `messages` from the body of the request
  const { messages } = await req.json();

<<<<<<< HEAD
  const result = await streamText({
=======
  // Call the language model
  const result = await experimental_streamText({
>>>>>>> 160b025d
    model: openai.chat('gpt-4-turbo-preview'),
    messages,
  });

  // Respond with the stream
  return new StreamingTextResponse(result.toAIStream());
}<|MERGE_RESOLUTION|>--- conflicted
+++ resolved
@@ -7,12 +7,8 @@
   // Extract the `messages` from the body of the request
   const { messages } = await req.json();
 
-<<<<<<< HEAD
+  // Call the language model
   const result = await streamText({
-=======
-  // Call the language model
-  const result = await experimental_streamText({
->>>>>>> 160b025d
     model: openai.chat('gpt-4-turbo-preview'),
     messages,
   });
