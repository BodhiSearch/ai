<<<<<<< HEAD
// ./api/chat.ts
import OpenAI from 'openai'
import { OpenAIStream } from 'ai'

// Create an OpenAI API client (that's edge friendly!)
const openai = new OpenAI({
  // eslint-disable-next-line react-hooks/rules-of-hooks
  apiKey: useRuntimeConfig().openaiApiKey
})
=======
import {
  type ChatCompletionRequestMessage,
  Configuration,
  OpenAIApi
} from 'openai-edge'
import { OpenAIStream } from 'ai'

export default defineLazyEventHandler(async () => {
  const apiKey = useRuntimeConfig().openaiApiKey
  if (!apiKey) throw new Error('Missing OpenAI API key')
  const openai = new OpenAIApi(new Configuration({ apiKey }))
>>>>>>> 792f67f8

  return defineEventHandler(async event => {
    // Extract the `prompt` from the body of the request
    const { messages } = (await readBody(event)) as {
      messages: ChatCompletionRequestMessage[]
    }

<<<<<<< HEAD
  // Ask OpenAI for a streaming chat completion given the prompt
  const response = await openai.chat.completions.create({
    model: 'gpt-3.5-turbo',
    stream: true,
    messages: messages.map((message: any) => ({
      content: message.content,
      role: message.role
    }))
  })
=======
    // Ask OpenAI for a streaming chat completion given the prompt
    const response = await openai.createChatCompletion({
      model: 'gpt-3.5-turbo',
      stream: true,
      messages: messages.map(message => ({
        content: message.content,
        role: message.role
      }))
    })
>>>>>>> 792f67f8

    // Convert the response into a friendly text-stream
    return OpenAIStream(response)
  })
})<|MERGE_RESOLUTION|>--- conflicted
+++ resolved
@@ -1,46 +1,22 @@
-<<<<<<< HEAD
-// ./api/chat.ts
 import OpenAI from 'openai'
 import { OpenAIStream } from 'ai'
-
-// Create an OpenAI API client (that's edge friendly!)
-const openai = new OpenAI({
-  // eslint-disable-next-line react-hooks/rules-of-hooks
-  apiKey: useRuntimeConfig().openaiApiKey
-})
-=======
-import {
-  type ChatCompletionRequestMessage,
-  Configuration,
-  OpenAIApi
-} from 'openai-edge'
-import { OpenAIStream } from 'ai'
+import { CreateChatCompletionRequestMessage } from 'openai/resources/chat'
 
 export default defineLazyEventHandler(async () => {
   const apiKey = useRuntimeConfig().openaiApiKey
   if (!apiKey) throw new Error('Missing OpenAI API key')
-  const openai = new OpenAIApi(new Configuration({ apiKey }))
->>>>>>> 792f67f8
+  const openai = new OpenAI({
+    apiKey: apiKey
+  })
 
   return defineEventHandler(async event => {
     // Extract the `prompt` from the body of the request
     const { messages } = (await readBody(event)) as {
-      messages: ChatCompletionRequestMessage[]
+      messages: CreateChatCompletionRequestMessage[]
     }
 
-<<<<<<< HEAD
-  // Ask OpenAI for a streaming chat completion given the prompt
-  const response = await openai.chat.completions.create({
-    model: 'gpt-3.5-turbo',
-    stream: true,
-    messages: messages.map((message: any) => ({
-      content: message.content,
-      role: message.role
-    }))
-  })
-=======
     // Ask OpenAI for a streaming chat completion given the prompt
-    const response = await openai.createChatCompletion({
+    const response = await openai.chat.completions.create({
       model: 'gpt-3.5-turbo',
       stream: true,
       messages: messages.map(message => ({
@@ -48,7 +24,6 @@
         role: message.role
       }))
     })
->>>>>>> 792f67f8
 
     // Convert the response into a friendly text-stream
     return OpenAIStream(response)
